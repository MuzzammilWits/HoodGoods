import { Module } from '@nestjs/common';
import { TypeOrmModule } from '@nestjs/typeorm';
import { AppController } from './app.controller';
import { AppService } from './app.service';
// import { UserModule } from './user/user.module';
import { AuthModule } from './auth/auth.module';
import { CartModule } from './cart/cart.module';
import { ValidationPipe } from '@nestjs/common';// new for cart
import { ProductsModule } from './products/products.module';
import { StoreModule } from './store/store.module';
import { UploadModule } from './upload/upload.module';
import { PaymentsModule } from './payments/payments.module';
import { OrdersModule } from './orders/orders.module'; // <<< Import the new module
<<<<<<< HEAD
import { AdminModule } from './admin/admin.module';
=======
import { ReportingModule } from './reporting/reporting.module'; 
import { RecommendationsModule } from './recommendations/recommendations.module'; // <--- IMPORT HERE
>>>>>>> 5756ad0e

@Module({
  imports: [
    TypeOrmModule.forRoot({
      type: 'postgres',
      host: 'aws-0-eu-central-1.pooler.supabase.com',
      port: 5432,
      username: 'postgres.euudlgzarnvbsvzlizcu',
      password: 'Muzzammil1!',
      database: 'postgres',
      synchronize: false, // set to true if you want TypeORM to auto-create tables (dev only!)
      entities: [__dirname + '/**/*.entity{.ts,.js}'],
      ssl: {
        rejectUnauthorized: false, // required for Supabase (self-signed certs)
      },
    }),


    AuthModule,
    StoreModule,
    UploadModule, 
    CartModule,
    ProductsModule,
    PaymentsModule, // Add the StoreModule here
    OrdersModule,
<<<<<<< HEAD
    AdminModule,
=======
    RecommendationsModule,
    ReportingModule
>>>>>>> 5756ad0e
  ],
  

  controllers: [AppController],
  providers: [AppService],
})
export class AppModule {}<|MERGE_RESOLUTION|>--- conflicted
+++ resolved
@@ -11,12 +11,12 @@
 import { UploadModule } from './upload/upload.module';
 import { PaymentsModule } from './payments/payments.module';
 import { OrdersModule } from './orders/orders.module'; // <<< Import the new module
-<<<<<<< HEAD
+
 import { AdminModule } from './admin/admin.module';
-=======
+
 import { ReportingModule } from './reporting/reporting.module'; 
 import { RecommendationsModule } from './recommendations/recommendations.module'; // <--- IMPORT HERE
->>>>>>> 5756ad0e
+
 
 @Module({
   imports: [
@@ -42,12 +42,10 @@
     ProductsModule,
     PaymentsModule, // Add the StoreModule here
     OrdersModule,
-<<<<<<< HEAD
     AdminModule,
-=======
     RecommendationsModule,
     ReportingModule
->>>>>>> 5756ad0e
+
   ],
   
 
