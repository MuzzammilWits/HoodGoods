// src/products/entities/product.entity.ts
import { Entity, PrimaryColumn, Column, ManyToOne, JoinColumn } from 'typeorm';
import { Store } from '../../store/entities/store.entity'; // Adjust path if needed

@Entity('Products')
export class Product {
  @PrimaryColumn({ name: 'productID', type: 'int' })
  prodId: number;

  @Column({ name: 'productName', type: 'varchar', length: 255, nullable: false })
  name: string;

  @Column({ name: 'productdescription', type: 'text', nullable: true })
  description: string;

  @Column({ name: 'productcategory', type: 'varchar', length: 100, nullable: false })
  category: string;

  @Column({ name: 'productprice', type: 'real', nullable: false }) // Using 'real' (float4) as decided
  price: number;

  @Column({ name: 'productquantity', type: 'int', nullable: false })
  productquantity: number;

  @Column({ name: 'userID', type: 'varchar', length: 255, nullable: false })
  userId: string;

  @Column({ name: 'imageURL', type: 'varchar', length: 1024, nullable: true })
  imageUrl: string;

  // --- Re-added storeName ---
  @Column({ name: 'storeName', type: 'varchar', length: 255, nullable: false }) // Match DB column, ensure nullable: false
  storeName: string;
  // --- End Re-added storeName ---

  @Column({ name: 'is_active', type: 'boolean', default: true })
  isActive: boolean;
<<<<<<< HEAD

  @Column({ name: 'store_id', type: 'bigint', nullable: false })
  storeId: string;

  @ManyToOne(() => Store, store => store.products, { nullable: false, eager: false })
  @JoinColumn({ name: 'store_id', referencedColumnName: 'storeId' })
  store: Store;
=======
  
  @Column({ type: 'int4', default: 0 }) // Assuming integer, default to 0 if not specified
  productquantity: number;

>>>>>>> 79aa1b9d
}<|MERGE_RESOLUTION|>--- conflicted
+++ resolved
@@ -35,7 +35,7 @@
 
   @Column({ name: 'is_active', type: 'boolean', default: true })
   isActive: boolean;
-<<<<<<< HEAD
+
 
   @Column({ name: 'store_id', type: 'bigint', nullable: false })
   storeId: string;
@@ -43,10 +43,9 @@
   @ManyToOne(() => Store, store => store.products, { nullable: false, eager: false })
   @JoinColumn({ name: 'store_id', referencedColumnName: 'storeId' })
   store: Store;
-=======
+
   
   @Column({ type: 'int4', default: 0 }) // Assuming integer, default to 0 if not specified
   productquantity: number;
 
->>>>>>> 79aa1b9d
 }