--- conflicted
+++ resolved
@@ -10,14 +10,11 @@
     "preview": "vite preview"
   },
   "dependencies": {
-<<<<<<< HEAD
+
     "@auth0/auth0-react": "^2.3.0",
     "react": "^19.0.0",
     "react-dom": "^19.0.0"
-=======
-    "react": "^18.2.0",
-    "react-dom": "^18.2.0"
->>>>>>> 0822e816
+
   },
   "devDependencies": {
     "@types/node": "^20.11.5",
