{
  "name": "hoodsgoods",
  "private": true,
  "version": "0.0.0",
  "type": "module",
  "scripts": {
    "dev": "vite",
    "build": "tsc && vite build",
    "lint": "eslint . --ext ts,tsx --report-unused-disable-directives --max-warnings 0",
    "test": "vitest",
    "preview": "vite preview",
    "coverage": "vitest run --coverage"
  },
  "dependencies": {
    "@auth0/auth0-react": "^2.3.0",
<<<<<<< HEAD
    "@supabase/supabase-js": "^2.49.4",
=======
    "@nestjs/common": "^11.0.20",
    "@nestjs/testing": "^11.0.20",
>>>>>>> 5700225b
    "jsdom": "^26.1.0",
    "react": "^19.0.0",
    "react-dom": "^19.0.0",
    "react-router-dom": "^7.5.1"
  },
  "devDependencies": {
    "@testing-library/jest-dom": "^6.6.3",
    "@testing-library/react": "^16.3.0",
    "@types/jest": "^29.5.14",
    "@types/node": "^20.11.5",
    "@types/react": "^18.2.48",
    "@types/react-dom": "^18.2.18",
    "@typescript-eslint/eslint-plugin": "^6.19.1",
    "@typescript-eslint/parser": "^6.19.1",
    "@vitejs/plugin-react": "^4.2.1",
    "@vitest/coverage-v8": "^3.1.1",
    "babel-jest": "^29.7.0",
    "eslint": "^8.56.0",
    "eslint-plugin-react-hooks": "^4.6.0",
    "eslint-plugin-react-refresh": "^0.4.5",
    "jest": "^29.7.0",
    "jest-environment-jsdom": "^29.7.0",
    "ts-jest": "^29.3.2",
    "ts-node": "^10.9.2",
    "typescript": "^5.3.3",
    "vite": "^5.0.12",
    "vitest": "^3.1.1"
  }
}<|MERGE_RESOLUTION|>--- conflicted
+++ resolved
@@ -13,12 +13,9 @@
   },
   "dependencies": {
     "@auth0/auth0-react": "^2.3.0",
-<<<<<<< HEAD
     "@supabase/supabase-js": "^2.49.4",
-=======
     "@nestjs/common": "^11.0.20",
     "@nestjs/testing": "^11.0.20",
->>>>>>> 5700225b
     "jsdom": "^26.1.0",
     "react": "^19.0.0",
     "react-dom": "^19.0.0",
