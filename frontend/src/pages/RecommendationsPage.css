--- conflicted
+++ resolved
@@ -1,15 +1,4 @@
-<<<<<<< HEAD
-/* frontend/src/pages/RecommendationsPage.css */
 
-/* Main container for the entire recommendations page */
-main.recommendations-page-container {
-  padding: 20px; 
-  max-width: 1200px; 
-  margin: 0 auto; 
-  background-color: var(--background-color, #fff); 
-  min-height: calc(100vh - var(--navbar-height, 60px) - var(--footer-height, 100px)); 
-  font-family: 'Hind', sans-serif; 
-=======
 
 main.recommendations-page-container { 
   padding: 20px;
@@ -18,7 +7,7 @@
   background-color: var(--background-color, #fff); 
   min-height: calc(100vh - var(--navbar-height, 60px) - var(--footer-height, 100px)); 
   font-family: 'Hind', sans-serif; /* Added a base font for consistency */
->>>>>>> b4c96018
+
 }
 
 /* Styling for each individual section that shows recommendations */
@@ -32,9 +21,8 @@
 
 /* Remove the bottom margin from the very last recommendation section */
 .recommendation-section:last-child {
-<<<<<<< HEAD
-  margin-bottom: 0; 
-=======
+
+
   margin-bottom: 0;
 }
 
@@ -56,5 +44,4 @@
   display: flex;
   justify-content: flex-end;
   margin-bottom: 1rem;        
->>>>>>> b4c96018
-}+}
