// frontend/src/pages/SellerAnalyticsPage.tsx
import React, { useEffect, useState, useCallback } from 'react';
import { useAuth0 } from '@auth0/auth0-react';
import supabase from '../supabaseClient';
import SalesTrendReport from '../components/reporting/SalesTrendReport';
import InventoryStatusReport from '../components/reporting/InventoryStatusReport';
import './SellerAnalyticsPage.css';
import { Link } from 'react-router-dom';

const SellerAnalyticsPage: React.FC = () => {
  const {
    user: auth0User,
    isAuthenticated,
    isLoading: auth0Loading,
    getAccessTokenSilently,
  } = useAuth0();

  const [storeId, setStoreId] = useState<string | null>(null);
  const [storeName, setStoreName] = useState<string | null>(null); // Will hold actual store name or default
  const [isLoadingPageData, setIsLoadingPageData] = useState<boolean>(true);
  const [error, setError] = useState<string | null>(null);
  const [activeReport, setActiveReport] = useState<'inventory' | 'sales' | 'custom'>('inventory');

  const fetchStoreData = useCallback(async (userId: string) => {
    const { data: storeData, error: storeFetchError } = await supabase
      .from('Stores')
      .select('store_id, store_name')
      .eq('userID', userId)
      .single();

    if (storeFetchError) {
      console.error('Error fetching store data from Supabase:', storeFetchError);
      throw new Error(`Failed to fetch store details: ${storeFetchError.message}.`);
    }
    return storeData;
  }, []);

  useEffect(() => {
    if (auth0Loading) {
      setIsLoadingPageData(true);
      return;
    }

    if (!isAuthenticated || !auth0User?.sub) {
      setError("User not authenticated. Please log in.");
      setIsLoadingPageData(false);
      return;
    }

    const auth0UserId = auth0User.sub;

    const loadInitialPageData = async () => {
      setIsLoadingPageData(true);
      setError(null);
      try {
        const token = await getAccessTokenSilently();
        if (!token) {
          throw new Error("Authentication token could not be retrieved.");
        }
        const fetchedStoreData = await fetchStoreData(auth0UserId);

        if (fetchedStoreData && fetchedStoreData.store_id) {
          setStoreId(fetchedStoreData.store_id);
          setStoreName(fetchedStoreData.store_name || 'Your Store'); // Set storeName here
        } else {
          setError("No store associated with this seller account.");
          setStoreId(null);
          setStoreName(null); // Explicitly nullify if no store
        }
      } catch (e: any) {
        console.error('Error loading seller analytics page data:', e);
        setError(`An unexpected error occurred: ${e.message}`);
        setStoreId(null);
        setStoreName(null); // Nullify on error
      } finally {
        setIsLoadingPageData(false);
      }
    };

    loadInitialPageData();
  }, [auth0User, isAuthenticated, auth0Loading, getAccessTokenSilently, fetchStoreData]);

  // Title for loading state - storeName isn't available yet
  if (auth0Loading || isLoadingPageData) {
    return (
      <main className="seller-analytics-page">
        <section className="main-titles">
            <h1>Analytics Dashboard</h1>
        </section>
        <section className="loading-container centered-message" aria-label="Loading Analytics Dashboard">
          <p>Loading Analytics Dashboard...</p>
        </section>
      </main>
    );
  }

  // Title for error states - storeName might be null or previously fetched
  if (error) {
    return (
      <main className="seller-analytics-page message-container error-message-container centered-message">
        <section className="main-titles">
            <h1>{storeName ? `${storeName} - ` : ''}Analytics Dashboard</h1>
        </section>
        <header><h2>Analytics Unavailable</h2></header>
        <p>{error}</p>
      </main>
    );
  }

  // Title for no store ID state - storeName will be null
  if (!storeId) {
    return (
      <main className="seller-analytics-page message-container info-message-container centered-message">
        <section className="main-titles">
            <h1>Analytics Dashboard</h1> {/* storeName is null here, so prefix won't show */}
        </section>
        <header><h2>Analytics Unavailable</h2></header>
        <p>Store information could not be loaded. Please ensure you have a store registered.</p>
      </main>
    );
  }

  // Main authenticated and data-loaded view
  return (
    <main className="seller-analytics-page">
      <section className="main-titles">
        {/* MODIFIED: Restore storeName to the main H1 */}
        <h1>{storeName ? `${storeName} - ` : ''}Analytics Dashboard</h1>
      </section>

      {/* REMOVED: The separate page-sub-header for storeName is no longer needed */}
      {/*
      <header className="page-sub-header analytics-sub-header">
        {storeName && <p className="store-name-display">Store: {storeName}</p>}
      </header>
      */}

      <section className="dashboard-navigation-bar">
        <Link to="/my-store" className="button-back-to-store">
          Back to My Store
        </Link>
      </section>

      <nav className="report-nav" aria-label="Analytics Reports Navigation">
        <button
          onClick={() => setActiveReport('inventory')}
          className={activeReport === 'inventory' ? 'active' : ''}
          aria-pressed={activeReport === 'inventory'}
        >
          Inventory Status
        </button>
        <button
          onClick={() => setActiveReport('sales')}
          className={activeReport === 'sales' ? 'active' : ''}
          aria-pressed={activeReport === 'sales'}
        >
          Sales Trends
        </button>
        {/* Custom view button commented out */}
      </nav>

      <section className="analytics-content">
        {activeReport === 'inventory' && (
          <article className="report-group mb-5" aria-labelledby="inventory-status-heading">
            <h2 id="inventory-status-heading" className="visually-hidden">Inventory Status Report Section</h2>
            <InventoryStatusReport />
          </article>
        )}

        {activeReport === 'sales' && (
          <article className="report-group mb-5" aria-labelledby="sales-trends-heading">
            <h2 id="sales-trends-heading" className="visually-hidden">Sales Trends Report Section</h2>
            <SalesTrendReport />
          </article>
        )}

        {activeReport === 'custom' && (
          <article className="report-group" aria-labelledby="custom-view-heading">
            <article className="card">
<<<<<<< HEAD
              <header className="card-header">
                <h2 id="custom-view-heading" className="report-group-title h5 mb-0">Custom Performance View</h2>
              </header>
              <section className="card-body">
=======
              <header className="card-header"> 
                <h2 id="custom-view-heading" className="report-group-title h5 mb-0">Custom Performance View</h2>
              </header>
              <section className="card-body"> 
>>>>>>> 29030d2a
                <p className="placeholder-text card-text">Custom View Report - Coming Soon!</p>
              </section>
            </article>
          </article>
        )}
      </section>
    </main>
  );
};

export default SellerAnalyticsPage;<|MERGE_RESOLUTION|>--- conflicted
+++ resolved
@@ -177,17 +177,11 @@
         {activeReport === 'custom' && (
           <article className="report-group" aria-labelledby="custom-view-heading">
             <article className="card">
-<<<<<<< HEAD
               <header className="card-header">
                 <h2 id="custom-view-heading" className="report-group-title h5 mb-0">Custom Performance View</h2>
               </header>
               <section className="card-body">
-=======
-              <header className="card-header"> 
-                <h2 id="custom-view-heading" className="report-group-title h5 mb-0">Custom Performance View</h2>
-              </header>
-              <section className="card-body"> 
->>>>>>> 29030d2a
+
                 <p className="placeholder-text card-text">Custom View Report - Coming Soon!</p>
               </section>
             </article>
