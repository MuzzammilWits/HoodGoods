--- conflicted
+++ resolved
@@ -1,12 +1,7 @@
 // frontend/src/pages/SellerAnalyticsPage.tsx
 import React, { useEffect, useState, useCallback } from 'react';
-<<<<<<< HEAD
-import { useAuth0 } from '@auth0/auth0-react'; // For handling user authentication
-import supabase from '../supabaseClient'; // Supabase client for database interactions
-=======
 import { useAuth0 } from '@auth0/auth0-react';
 import supabase from '../supabaseClient';
->>>>>>> b4c96018
 import SalesTrendReport from '../components/reporting/SalesTrendReport';
 import InventoryStatusReport from '../components/reporting/InventoryStatusReport';
 import './SellerAnalyticsPage.css';
@@ -30,10 +25,6 @@
 
   // Fetches store ID and name from Supabase based on the user ID
   const fetchStoreData = useCallback(async (userId: string) => {
-<<<<<<< HEAD
-
-=======
->>>>>>> b4c96018
     const { data: storeData, error: storeFetchError } = await supabase
       .from('Stores')
       .select('store_id, store_name')
@@ -76,11 +67,9 @@
 
         if (fetchedStoreData && fetchedStoreData.store_id) {
           setStoreId(fetchedStoreData.store_id);
-<<<<<<< HEAD
-          setStoreName(fetchedStoreData.store_name || 'Your Store'); // Default name if none
-=======
+
           setStoreName(fetchedStoreData.store_name || 'Your Store'); // Set storeName here
->>>>>>> b4c96018
+
         } else {
           setError("No store associated with this seller account.");
           setStoreId(null);
@@ -99,20 +88,7 @@
     loadInitialPageData();
   }, [auth0User, isAuthenticated, auth0Loading, getAccessTokenSilently, fetchStoreData]);
 
-<<<<<<< HEAD
-  // Display loading message while auth or page data is being fetched
-  if (auth0Loading || isLoadingPageData) {
-    return (
-        <main className="seller-analytics-page">
-            <section className="loading-container centered-message" aria-label="Loading Analytics Dashboard">
-                <p>Loading Analytics Dashboard...</p>
-            </section>
-        </main>
-    );
-  }
-
-  // Display error message if something went wrong
-=======
+
   // Title for loading state - storeName isn't available yet
   if (auth0Loading || isLoadingPageData) {
     return (
@@ -128,7 +104,7 @@
   }
 
   // Title for error states - storeName might be null or previously fetched
->>>>>>> b4c96018
+
   if (error) {
     return (
       <main className="seller-analytics-page message-container error-message-container centered-message">
@@ -141,11 +117,6 @@
     );
   }
 
-<<<<<<< HEAD
-  // Display message if no store ID could be loaded (e.g., user has no store)
-=======
-  // Title for no store ID state - storeName will be null
->>>>>>> b4c96018
   if (!storeId) {
     return (
       <main className="seller-analytics-page message-container info-message-container centered-message">
@@ -158,42 +129,19 @@
     );
   }
 
-<<<<<<< HEAD
-  // Main analytics dashboard content
-=======
-  // Main authenticated and data-loaded view
->>>>>>> b4c96018
+
   return (
     <main className="seller-analytics-page">
       <section className="main-titles">
         {/* MODIFIED: Restore storeName to the main H1 */}
         <h1>{storeName ? `${storeName} - ` : ''}Analytics Dashboard</h1>
-<<<<<<< HEAD
-        {/* Navigation to switch between different reports */}
-        <nav className="report-nav" aria-label="Analytics Reports Navigation">
-          <button
-            onClick={() => setActiveReport('inventory')}
-            className={activeReport === 'inventory' ? 'active' : ''}
-            aria-pressed={activeReport === 'inventory'}
-          >
-            Inventory Status
-          </button>
-          <button
-            onClick={() => setActiveReport('sales')}
-            className={activeReport === 'sales' ? 'active' : ''}
-            aria-pressed={activeReport === 'sales'}
-          >
-            Sales Trends
-          </button>
-        </nav>
-=======
+
       </section>
 
       {/* REMOVED: The separate page-sub-header for storeName is no longer needed */}
       {/*
       <header className="page-sub-header analytics-sub-header">
         {storeName && <p className="store-name-display">Store: {storeName}</p>}
->>>>>>> b4c96018
       </header>
       */}
 
@@ -245,10 +193,7 @@
                 <h2 id="custom-view-heading" className="report-group-title h5 mb-0">Custom Performance View</h2>
               </header>
               <section className="card-body">
-<<<<<<< HEAD
-=======
-
->>>>>>> b4c96018
+
                 <p className="placeholder-text card-text">Custom View Report - Coming Soon!</p>
               </section>
             </article>
