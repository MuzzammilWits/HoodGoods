--- conflicted
+++ resolved
@@ -5,11 +5,8 @@
   padding: 20px;
   border-radius: 8px;
   box-shadow: 0 2px 10px rgba(0,0,0,0.05);
-<<<<<<< HEAD
   position: relative; /* Added for positioning the loading overlay */
-=======
-  border: none !important;
->>>>>>> 2f43aa60
+
 }
 
 .report-header {
@@ -195,7 +192,7 @@
   background-color: #ccc;
 }
 
-<<<<<<< HEAD
+
 /* Styles to hide elements during PDF generation */
 .pdf-generating .report-controls,
 .pdf-generating .export-buttons {
@@ -221,7 +218,7 @@
   background-color: #fff;
   border-radius: 5px;
   box-shadow: 0 0 10px rgba(0,0,0,0.2);
-=======
+
 /* Skeleton styles for analytics loading state */
 .skeleton-item {
   background: linear-gradient(90deg, #f3f3f3 25%, #ece9f1 37%, #f3f3f3 63%);
@@ -277,5 +274,5 @@
 .skeleton-container-hidden {
   opacity: 0;
   transition: opacity 0.3s ease-in-out;
->>>>>>> 2f43aa60
+
 }