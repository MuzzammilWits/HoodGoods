--- conflicted
+++ resolved
@@ -44,12 +44,10 @@
     const [startDate, setStartDate] = useState<string>('');
     const [endDate, setEndDate] = useState<string>('');
 
-<<<<<<< HEAD
-    const reportContentRef = useRef<HTMLElement>(null); // Using HTMLElement for semantic elements
-=======
+
     const reportContentRef = useRef<HTMLElement>(null);
     const pdfIgnoreClassName = 'pdf-ignore'; // Class to mark elements to be ignored by html2canvas
->>>>>>> 7d479764
+
 
     const fetchReportData = useCallback(async (isInitialLoad = false) => {
         if(isInitialLoad) setLoading(true); else setPdfLoading(true); // Use pdfLoading for refresh, setLoading for initial
