// frontend/src/components/Footer.tsx
import React from 'react';
import { Link } from 'react-router-dom'; // <-- Add this import
import './Footer.css';
import { logo } from './utils/ImageImports'; // Using the centralized import

const Footer: React.FC = () => {
  return (
    <footer className="footer">
      <section className="footer-divider-section">
        <figure className="section-divider" role="presentation">
          <svg xmlns="http://www.w3.org/2000/svg" viewBox="0 0 100 100" preserveAspectRatio="none">
            <path d="M0,100 L 0,40 L 15,75 L 30,25 L 50,85 L 70,20 L 85,70 L 100,40 L 100,100 Z" fill="#432C53"></path>
          </svg>
        </figure>
      </section>
      <section className="footer-main">
        <section className="footer-backtotop-area">
          <button className="back-to-top-btn" aria-label="Back to Top" onClick={() => window.scrollTo({ top: 0, behavior: 'smooth' })}>
            Back to Top
          </button>
        </section>
<<<<<<< HEAD
        <nav className="footer-content-row" aria-label="Footer">
          <section className="footer-logo-area">
            <figure className="footer-logo">
              <img src={logo} alt="Hood Goods" className="logo" />
            </figure>
          </section>
          <ul className="footer-social-area" aria-label="Social Links">
            <li>
              <a href="#facebook" className="social-icon" aria-label="Facebook">
                <svg xmlns="http://www.w3.org/2000/svg" viewBox="0 0 24 24" width="24" height="24">
                  <path fill="currentColor" d="M22 12c0-5.52-4.48-10-10-10S2 6.48 2 12c0 4.84 3.44 8.87 8 9.8V15H8v-3h2V9.5C10 7.57 11.57 6 13.5 6H16v3h-2c-.55 0-1 .45-1 1v2h3v3h-3v6.95c5.05-.5 9-4.76 9-9.95z" />
                </svg>
              </a>
            </li>
            <li>
              <a href="#twitter" className="social-icon" aria-label="Twitter">
                <svg xmlns="http://www.w3.org/2000/svg" viewBox="0 0 24 24" width="24" height="24">
                  <path fill="currentColor" d="M22.46 6c-.77.35-1.6.58-2.46.69.88-.53 1.56-1.37 1.88-2.38-.83.5-1.75.85-2.72 1.05C18.37 4.5 17.26 4 16 4c-2.35 0-4.27 1.92-4.27 4.29 0 .34.04.67.11.98C8.28 9.09 5.11 7.38 3 4.79c-.37.63-.58 1.37-.58 2.15 0 1.49.75 2.81 1.91 3.56-.71 0-1.37-.2-1.95-.5v.03c0 2.08 1.48 3.82 3.44 4.21a4.22 4.22 0 0 1-1.93.07 4.28 4.28 0 0 0 4 2.98 8.521 8.521 0 0 1-5.33 1.84c-.34 0-.68-.02-1.02-.06C3.44 20.29 5.7 21 8.12 21 16 21 20.33 14.46 20.33 8.79c0-.19 0-.37-.01-.56.84-.6 1.56-1.36 2.14-2.23z" />
                </svg>
              </a>
            </li>
            <li>
              <a href="#instagram" className="social-icon" aria-label="Instagram">
                <svg xmlns="http://www.w3.org/2000/svg" viewBox="0 0 24 24" width="24" height="24">
                  <path fill="currentColor" d="M12 2c2.717 0 3.056.01 4.122.06 1.065.05 1.79.217 2.428.465.66.254 1.216.598 1.772 1.153a4.908 4.908 0 0 1 1.153 1.772c.247.637.415 1.363.465 2.428.047 1.066.06 1.405.06 4.122 0 2.717-.01 3.056-.06 4.122-.05 1.065-.218 1.79-.465 2.428a4.883 4.883 0 0 1-1.153 1.772 4.915 4.915 0 0 1-1.772 1.153c-.637.247-1.363.415-2.428.465-1.066.047-1.405.06-4.122.06-2.717 0-3.056-.01-4.122-.06-1.065-.05-1.79-.218-2.428-.465a4.89 4.89 0 0 1-1.772-1.153 4.904 4.904 0 0 1-1.153-1.772c-.248-.637-.415-1.363-.465-2.428C2.013 15.056 2 14.717 2 12c0-2.717.01-3.056.06-4.122.05-1.066.217-1.79.465-2.428a4.88 4.88 0 0 1 1.153-1.772A4.897 4.897 0 0 1 5.45 2.525c.638-.248 1.362-.415 2.428-.465C8.944 2.013 9.283 2 12 2zm0 1.802c-2.67 0-2.986.01-4.04.059-.976.045-1.505.207-1.858.344-.466.182-.8.398-1.15.748-.35.35-.566.683-.748 1.15-.137.353-.3.882-.344 1.857-.048 1.055-.058 1.37-.058 4.041 0 2.67.01 2.986.058 4.04.045.977.207 1.505.344 1.858.182.466.399.8.748 1.15.35.35.683.566 1.15.748.353.137.882.3 1.857.344 1.054.048 1.37.058 4.041.058 2.67 0 2.987-.01 4.04-.058.977-.045 1.505-.207 1.858-.344.466-.182.8-.398 1.15-.748.35-.35.566-.683.748-1.15.137-.353.3-.882.344-1.857.048-1.055.058-1.37.058-4.041 0-2.67-.01-2.986-.058-4.04-.045-.977-.207-1.505-.344-1.858a3.097 3.097 0 0 0-.748-1.15 3.098 3.098 0 0 0-1.15-.748c-.353-.137-.882-.3-1.857-.344-1.055-.048-1.37-.058-4.041-.058zm0 3.063a5.135 5.135 0 1 1 0 10.27 5.135 5.135 0 0 1 0-10.27zm0 8.468a3.333 3.333 0 1 0 0-6.666 3.333 3.333 0 0 0 0 6.666zm6.538-8.469a1.2 1.2 0 1 1-2.4 0 1.2 1.2 0 0 1 2.4 0z" />
                </svg>
              </a>
            </li>
          </ul>
          <ul className="footer-links-area">
            <li className="copyright">Copyright © 2025 HoodsGoods</li>
            <li><a href="#terms">Terms & Conditions</a></li>
            <li><a href="#privacy">Privacy Policy</a></li>
=======
        <section className="footer-logo-area">
          <figure className="footer-logo">
            <img src={logo} alt="Hood Goods" className="logo" /> {/* */}
          </figure>
        </section>

        <section className="footer-social-area">
          <nav className="social-icons" aria-label="Social Links">
            {/* Placeholder social links */}
            <a href="https://www.youtube.com/watch?v=xvFZjo5PgG0" target="_blank" rel="noopener noreferrer" className="social-icon" aria-label="Facebook">
              <svg xmlns="http://www.w3.org/2000/svg" viewBox="0 0 24 24" width="24" height="24">
                <path fill="currentColor" d="M22 12c0-5.52-4.48-10-10-10S2 6.48 2 12c0 4.84 3.44 8.87 8 9.8V15H8v-3h2V9.5C10 7.57 11.57 6 13.5 6H16v3h-2c-.55 0-1 .45-1 1v2h3v3h-3v6.95c5.05-.5 9-4.76 9-9.95z" />
              </svg>
            </a>
            <a href="https://www.youtube.com/watch?v=xvFZjo5PgG0" target="_blank" rel="noopener noreferrer" className="social-icon" aria-label="Twitter">
              <svg xmlns="http://www.w3.org/2000/svg" viewBox="0 0 24 24" width="24" height="24">
                <path fill="currentColor" d="M22.46 6c-.77.35-1.6.58-2.46.69.88-.53 1.56-1.37 1.88-2.38-.83.5-1.75.85-2.72 1.05C18.37 4.5 17.26 4 16 4c-2.35 0-4.27 1.92-4.27 4.29 0 .34.04.67.11.98C8.28 9.09 5.11 7.38 3 4.79c-.37.63-.58 1.37-.58 2.15 0 1.49.75 2.81 1.91 3.56-.71 0-1.37-.2-1.95-.5v.03c0 2.08 1.48 3.82 3.44 4.21a4.22 4.22 0 0 1-1.93.07 4.28 4.28 0 0 0 4 2.98 8.521 8.521 0 0 1-5.33 1.84c-.34 0-.68-.02-1.02-.06C3.44 20.29 5.7 21 8.12 21 16 21 20.33 14.46 20.33 8.79c0-.19 0-.37-.01-.56.84-.6 1.56-1.36 2.14-2.23z" />
              </svg>
            </a>
            <a href="https://www.youtube.com/watch?v=xvFZjo5PgG0" target="_blank" rel="noopener noreferrer" className="social-icon" aria-label="Instagram">
              <svg xmlns="http://www.w3.org/2000/svg" viewBox="0 0 24 24" width="24" height="24">
                <path fill="currentColor" d="M12 2c2.717 0 3.056.01 4.122.06 1.065.05 1.79.217 2.428.465.66.254 1.216.598 1.772 1.153a4.908 4.908 0 0 1 1.153 1.772c.247.637.415 1.363.465 2.428.047 1.066.06 1.405.06 4.122 0 2.717-.01 3.056-.06 4.122-.05 1.065-.218 1.79-.465 2.428a4.883 4.883 0 0 1-1.153 1.772 4.915 4.915 0 0 1-1.772 1.153c-.637.247-1.363.415-2.428.465-1.066.047-1.405.06-4.122.06-2.717 0-3.056-.01-4.122-.06-1.065-.05-1.79-.218-2.428-.465a4.89 4.89 0 0 1-1.772-1.153 4.904 4.904 0 0 1-1.153-1.772c-.248-.637-.415-1.363-.465-2.428C2.013 15.056 2 14.717 2 12c0-2.717.01-3.056.06-4.122.05-1.066.217-1.79.465-2.428a4.88 4.88 0 0 1 1.153-1.772A4.897 4.897 0 0 1 5.45 2.525c.638-.248 1.362-.415 2.428-.465C8.944 2.013 9.283 2 12 2zm0 1.802c-2.67 0-2.986.01-4.04.059-.976.045-1.505.207-1.858.344-.466.182-.8.398-1.15.748-.35.35-.566.683-.748 1.15-.137.353-.3.882-.344 1.857-.048 1.055-.058 1.37-.058 4.041 0 2.67.01 2.986.058 4.04.045.977.207 1.505.344 1.858.182.466.399.8.748 1.15.35.35.683.566 1.15.748.353.137.882.3 1.857.344 1.054.048 1.37.058 4.041.058 2.67 0 2.987-.01 4.04-.058.977-.045 1.505-.207 1.858-.344.466-.182-.8-.398 1.15-.748.35-.35.566-.683.748-1.15.137-.353-.3.882-.344 1.857.048-1.055.058-1.37.058-4.041 0-2.67-.01-2.986-.058-4.04-.045-.977-.207-1.505-.344-1.858a3.097 3.097 0 0 0-.748-1.15 3.098 3.098 0 0 0-1.15-.748c-.353-.137-.882-.3-1.857-.344-1.055-.048-1.37-.058-4.041-.058zm0 3.063a5.135 5.135 0 1 1 0 10.27 5.135 5.135 0 0 1 0-10.27zm0 8.468a3.333 3.333 0 1 0 0-6.666 3.333 3.333 0 0 0 0 6.666zm6.538-8.469a1.2 1.2 0 1 1-2.4 0 1.2 1.2 0 0 1 2.4 0z" />
              </svg>
            </a>
          </nav>
        </section>

        <hr className="footer-divider" aria-hidden="true" />

        <nav className="footer-bottom-menu" aria-label="Footer Bottom Menu">
          <ul className="footer-bottom-list">
            <li><p className="copyright">Copyright HoodsGoods</p></li>
            <li><hr className="footer-bottom-separator" aria-hidden="true" /></li>
            {/* Assuming you'll create a TermsAndConditionsPage similar to PrivacyPolicyPage later */}
            <li><Link to="/terms-and-conditions" className="hover:text-white">Terms & Conditions</Link></li>
            <li><hr className="footer-bottom-separator" aria-hidden="true" /></li>
            <li><Link to="/privacy-policy" className="hover:text-white">Privacy Policy</Link></li> {/* <-- Updated Link */}
>>>>>>> da979acb
          </ul>
        </nav>
      </section>
    </footer>
  );
};

export default Footer;<|MERGE_RESOLUTION|>--- conflicted
+++ resolved
@@ -20,41 +20,7 @@
             Back to Top
           </button>
         </section>
-<<<<<<< HEAD
-        <nav className="footer-content-row" aria-label="Footer">
-          <section className="footer-logo-area">
-            <figure className="footer-logo">
-              <img src={logo} alt="Hood Goods" className="logo" />
-            </figure>
-          </section>
-          <ul className="footer-social-area" aria-label="Social Links">
-            <li>
-              <a href="#facebook" className="social-icon" aria-label="Facebook">
-                <svg xmlns="http://www.w3.org/2000/svg" viewBox="0 0 24 24" width="24" height="24">
-                  <path fill="currentColor" d="M22 12c0-5.52-4.48-10-10-10S2 6.48 2 12c0 4.84 3.44 8.87 8 9.8V15H8v-3h2V9.5C10 7.57 11.57 6 13.5 6H16v3h-2c-.55 0-1 .45-1 1v2h3v3h-3v6.95c5.05-.5 9-4.76 9-9.95z" />
-                </svg>
-              </a>
-            </li>
-            <li>
-              <a href="#twitter" className="social-icon" aria-label="Twitter">
-                <svg xmlns="http://www.w3.org/2000/svg" viewBox="0 0 24 24" width="24" height="24">
-                  <path fill="currentColor" d="M22.46 6c-.77.35-1.6.58-2.46.69.88-.53 1.56-1.37 1.88-2.38-.83.5-1.75.85-2.72 1.05C18.37 4.5 17.26 4 16 4c-2.35 0-4.27 1.92-4.27 4.29 0 .34.04.67.11.98C8.28 9.09 5.11 7.38 3 4.79c-.37.63-.58 1.37-.58 2.15 0 1.49.75 2.81 1.91 3.56-.71 0-1.37-.2-1.95-.5v.03c0 2.08 1.48 3.82 3.44 4.21a4.22 4.22 0 0 1-1.93.07 4.28 4.28 0 0 0 4 2.98 8.521 8.521 0 0 1-5.33 1.84c-.34 0-.68-.02-1.02-.06C3.44 20.29 5.7 21 8.12 21 16 21 20.33 14.46 20.33 8.79c0-.19 0-.37-.01-.56.84-.6 1.56-1.36 2.14-2.23z" />
-                </svg>
-              </a>
-            </li>
-            <li>
-              <a href="#instagram" className="social-icon" aria-label="Instagram">
-                <svg xmlns="http://www.w3.org/2000/svg" viewBox="0 0 24 24" width="24" height="24">
-                  <path fill="currentColor" d="M12 2c2.717 0 3.056.01 4.122.06 1.065.05 1.79.217 2.428.465.66.254 1.216.598 1.772 1.153a4.908 4.908 0 0 1 1.153 1.772c.247.637.415 1.363.465 2.428.047 1.066.06 1.405.06 4.122 0 2.717-.01 3.056-.06 4.122-.05 1.065-.218 1.79-.465 2.428a4.883 4.883 0 0 1-1.153 1.772 4.915 4.915 0 0 1-1.772 1.153c-.637.247-1.363.415-2.428.465-1.066.047-1.405.06-4.122.06-2.717 0-3.056-.01-4.122-.06-1.065-.05-1.79-.218-2.428-.465a4.89 4.89 0 0 1-1.772-1.153 4.904 4.904 0 0 1-1.153-1.772c-.248-.637-.415-1.363-.465-2.428C2.013 15.056 2 14.717 2 12c0-2.717.01-3.056.06-4.122.05-1.066.217-1.79.465-2.428a4.88 4.88 0 0 1 1.153-1.772A4.897 4.897 0 0 1 5.45 2.525c.638-.248 1.362-.415 2.428-.465C8.944 2.013 9.283 2 12 2zm0 1.802c-2.67 0-2.986.01-4.04.059-.976.045-1.505.207-1.858.344-.466.182-.8.398-1.15.748-.35.35-.566.683-.748 1.15-.137.353-.3.882-.344 1.857-.048 1.055-.058 1.37-.058 4.041 0 2.67.01 2.986.058 4.04.045.977.207 1.505.344 1.858.182.466.399.8.748 1.15.35.35.683.566 1.15.748.353.137.882.3 1.857.344 1.054.048 1.37.058 4.041.058 2.67 0 2.987-.01 4.04-.058.977-.045 1.505-.207 1.858-.344.466-.182.8-.398 1.15-.748.35-.35.566-.683.748-1.15.137-.353.3-.882.344-1.857.048-1.055.058-1.37.058-4.041 0-2.67-.01-2.986-.058-4.04-.045-.977-.207-1.505-.344-1.858a3.097 3.097 0 0 0-.748-1.15 3.098 3.098 0 0 0-1.15-.748c-.353-.137-.882-.3-1.857-.344-1.055-.048-1.37-.058-4.041-.058zm0 3.063a5.135 5.135 0 1 1 0 10.27 5.135 5.135 0 0 1 0-10.27zm0 8.468a3.333 3.333 0 1 0 0-6.666 3.333 3.333 0 0 0 0 6.666zm6.538-8.469a1.2 1.2 0 1 1-2.4 0 1.2 1.2 0 0 1 2.4 0z" />
-                </svg>
-              </a>
-            </li>
-          </ul>
-          <ul className="footer-links-area">
-            <li className="copyright">Copyright © 2025 HoodsGoods</li>
-            <li><a href="#terms">Terms & Conditions</a></li>
-            <li><a href="#privacy">Privacy Policy</a></li>
-=======
+
         <section className="footer-logo-area">
           <figure className="footer-logo">
             <img src={logo} alt="Hood Goods" className="logo" /> {/* */}
@@ -92,7 +58,7 @@
             <li><Link to="/terms-and-conditions" className="hover:text-white">Terms & Conditions</Link></li>
             <li><hr className="footer-bottom-separator" aria-hidden="true" /></li>
             <li><Link to="/privacy-policy" className="hover:text-white">Privacy Policy</Link></li> {/* <-- Updated Link */}
->>>>>>> da979acb
+
           </ul>
         </nav>
       </section>
