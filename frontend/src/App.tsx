--- conflicted
+++ resolved
@@ -16,13 +16,10 @@
 import MyStore from './pages/MyStore';
 import AdminDashboard from './pages/AdminDashboard';
 import ProtectedRoute from './components/ProtectedRoute';
-<<<<<<< HEAD
 import CheckoutPage from './pages/CheckoutPage';
-=======
 // import CheckoutPage from './pages/CheckoutPage'; // Removed unused import
 import PayPage from './pages/PayPage'; // Ensure this path is correct
 import OrderConfirmationPage from './pages/OrderConfirmationPage'; // *** Import the new page ***
->>>>>>> 84e37946
 
 const AppContent: React.FC = () => {
   const navigate = useNavigate();
@@ -77,13 +74,14 @@
               </section>
             } />
 
-<<<<<<< HEAD
             <Route path="/checkout" element={
               <section>
                 <CheckoutPage />
-=======
+              </section>
+            } />
+
             {/* --- Updated Checkout/Pay Route --- */}
-            <Route path="/checkout" element={ // Keep the path as /checkout
+            <Route path="/pay" element={ // Adjust path if needed
               <section>
                 <PayPage /> {/* Render the PayPage component */}
               </section>
@@ -93,7 +91,6 @@
             <Route path="/order-confirmation" element={
               <section>
                 <OrderConfirmationPage />
->>>>>>> 84e37946
               </section>
             } />
 
