// frontend/src/App.tsx
import React from 'react';
import { Auth0Provider, AppState } from '@auth0/auth0-react';
import { Routes, Route, useNavigate } // Removed Link as it's not directly used in App.tsx, but in components like Hero/Navbar
from 'react-router-dom';
import { CartProvider } from './context/ContextCart';
import './App.css';

// Import Components and Pages
import Navbar from './components/Navbar';
import Hero from './components/Hero';
import WhyChooseUs from './components/WhyChooseUs';
import Footer from './components/Footer';
import CartPage from './pages/CartPage';
import ProductsPage from './pages/ProductsPage';
import CreateYourStore from './pages/CreateYourStore';
import MyStore from './pages/MyStore';
import AdminDashboard from './pages/AdminPages/AdminDashboard';
import AdminProductApproval from './pages/AdminPages/AdminProductApproval';
import AdminStoreApproval from './pages/AdminPages/AdminStoreApproval';
import ProtectedRoute from './components/ProtectedRoute';
import CheckoutPage from './pages/CheckoutPage';
import OrderConfirmationPage from './pages/OrderConfirmationPage';
import SellerDashboardPage from './pages/SellerDashboardPage';
import MyOrdersPage from './pages/MyOrdersPage';
// --- RESTORED IMPORTS for Analytics Pages ---
import SellerAnalyticsPage from './pages/SellerAnalyticsPage';
import AdminAnalyticsPage from './pages/AdminAnalyticsPage';


// --- NEW IMPORTS FOR RECOMMENDATIONS ---
import BestSellersList from './components/recommendations/BestSellersList';
import RecommendationsPage from './pages/RecommendationsPage'; // Assuming you've created this page

const AppContent: React.FC = () => {
  const navigate = useNavigate();

  const onRedirectCallback = (appState?: AppState) => {
    console.log("Auth0 onRedirectCallback triggered. AppState:", appState);
    navigate(appState?.returnTo || window.location.pathname || '/');
  };

  return (
    <Auth0Provider
      domain={import.meta.env.VITE_AUTH0_DOMAIN!}
      clientId={import.meta.env.VITE_AUTH0_CLIENT_ID!}
      authorizationParams={{
        audience: import.meta.env.VITE_AUTH0_AUDIENCE,
        redirect_uri: import.meta.env.VITE_AUTH0_CALLBACK_URL || window.location.origin,
      }}
      onRedirectCallback={onRedirectCallback}
      cacheLocation="localstorage"
    >
      <CartProvider>
        <header>
          <Navbar />
        </header>

        <main className="app-main-content"> {/* Added a class for potential global main styling */}
          <Routes>
            {/* Public Home Route */}
            <Route path="/" element={
              <>
                <section aria-labelledby="hero-heading">
                  {/* Visually hidden h2 for "Main Showcase" removed as requested */}
                  <Hero />
                </section>

                {/* --- ADDED BestSellersList (Popular Products) right above WhyChooseUs --- */}
                <section aria-labelledby="popular-products-heading" className="homepage-recommendations" style={{ padding: '20px 15px', backgroundColor: 'var(--background-color-light, #f9f9f9)' }}>
                  <h2 id="popular-products-heading" className="visually-hidden">Popular Products</h2> {/* Keeping this one as BestSellersList has its own visible title */}
                  <BestSellersList limit={6} title="Popular This Week" />
                </section>

                <section aria-labelledby="why-choose-us-heading" style={{ backgroundColor: 'var(--background-color, #fff)', padding: '20px 0' }}>
                   {/* Visually hidden h2 for "Our Values" removed as requested */}
                  <WhyChooseUs />
                </section>
                {/* Other homepage sections might follow here */}
              </>
            } />

            {/* Public Products Route */}
            <Route path="/products" element={
              <section aria-label="All Products">
                <ProductsPage />
              </section>
            } />

            {/* --- NEW: Dedicated Recommendations Page Route --- */}
            <Route path="/recommendations" element={
              <section aria-label="Product Recommendations">
                <RecommendationsPage />
              </section>
            } />

            {/* Cart Route (Protected) */}
            <Route path="/cart" element={
              <section aria-label="Shopping Cart">
                <ProtectedRoute allowedRoles={['buyer', 'seller']}>
                  <CartPage />
                </ProtectedRoute>
              </section>
            } />

            {/* Checkout Route (Protected) */}
            <Route path="/checkout" element={
              <section aria-label="Checkout">
                <ProtectedRoute allowedRoles={['buyer', 'seller']}>
                  <CheckoutPage />
                </ProtectedRoute>
              </section>
            } />

            {/* Order Confirmation Route (Protected) */}
            <Route path="/order-confirmation" element={
              <section aria-label="Order Confirmation">
                <ProtectedRoute allowedRoles={['buyer', 'seller']}>
                  <OrderConfirmationPage />
                </ProtectedRoute>
              </section>
            } />

            {/* --- Protected Routes --- */}
            <Route path="/create-store" element={
              <ProtectedRoute allowedRoles={['buyer']}>
                <article aria-label="Create Your Store">
                  <CreateYourStore />
                </article>
              </ProtectedRoute>
            } />

            <Route path="/my-store" element={
              <ProtectedRoute allowedRoles={['seller']}>
                <article aria-label="My Store Management">
                  <MyStore />
                </article>
              </ProtectedRoute>
            } />

            <Route path="/seller-dashboard" element={
              <ProtectedRoute allowedRoles={['seller']}>
                <article aria-label="Seller Dashboard">
                  <SellerDashboardPage />
                </article>
              </ProtectedRoute>
            } />
            
            {/* --- RESTORED Seller Analytics Page Route --- */}
            <Route
              path="/seller/analytics"
              element={
                <ProtectedRoute allowedRoles={['seller']}>
                  <section aria-label="Seller Analytics">
                    <SellerAnalyticsPage />
                  </section>
                </ProtectedRoute>
              }
            /> 

            <Route path="/admin-dashboard" element={
              <ProtectedRoute allowedRoles={['admin']}>
                <article aria-label="Admin Dashboard">
                  <AdminDashboard />
                </article>
              </ProtectedRoute>
            } />

<<<<<<< HEAD
            <Route path="/admin/product-approval" element={
              <ProtectedRoute allowedRoles={['admin']}> {/* Adjust roles as needed */}
                <article>
                  <AdminProductApproval /> 
                </article>
              </ProtectedRoute>
            } />

            <Route path="/admin/store-approval" element={
              <ProtectedRoute allowedRoles={['admin']}> {/* Adjust roles as needed */}
                <article>
                  <AdminStoreApproval /> 
                </article>
              </ProtectedRoute>
            } />

            <Route path="/admin/reports" element={
              <ProtectedRoute allowedRoles={['admin']}> {/* Adjust roles as needed */}
                <article>
                  <AdminStoreApproval /> 
                </article>
              </ProtectedRoute>
            } />

            {/* *** ADDED My Orders Route (for any logged-in user) *** */}
=======
            {/* --- RESTORED Admin Analytics Page Route --- */}
            <Route path="/admin/analytics" element={
              <ProtectedRoute allowedRoles={['admin']}>
                <section aria-label="Admin Platform Analytics"> {/* Changed from <article> to <section> for consistency with SellerAnalytics */}
                  <AdminAnalyticsPage />
                </section>
              </ProtectedRoute>
            } />

>>>>>>> 6d3e834e
            <Route path="/my-orders" element={
              <ProtectedRoute allowedRoles={['buyer', 'seller']}>
                <article aria-label="My Orders">
                  <MyOrdersPage />
                </article>
              </ProtectedRoute>
            } />

            {/* Consider a 404 Not Found Route */}
            {/* <Route path="*" element={<NotFoundPage />} /> */}

          </Routes>
        </main>

        <footer>
          <Footer />
        </footer>
      </CartProvider>
    </Auth0Provider>
  );
}

function App() {
  return <AppContent />;
}

export default App;<|MERGE_RESOLUTION|>--- conflicted
+++ resolved
@@ -166,7 +166,7 @@
               </ProtectedRoute>
             } />
 
-<<<<<<< HEAD
+
             <Route path="/admin/product-approval" element={
               <ProtectedRoute allowedRoles={['admin']}> {/* Adjust roles as needed */}
                 <article>
@@ -192,7 +192,7 @@
             } />
 
             {/* *** ADDED My Orders Route (for any logged-in user) *** */}
-=======
+
             {/* --- RESTORED Admin Analytics Page Route --- */}
             <Route path="/admin/analytics" element={
               <ProtectedRoute allowedRoles={['admin']}>
@@ -202,7 +202,7 @@
               </ProtectedRoute>
             } />
 
->>>>>>> 6d3e834e
+
             <Route path="/my-orders" element={
               <ProtectedRoute allowedRoles={['buyer', 'seller']}>
                 <article aria-label="My Orders">
